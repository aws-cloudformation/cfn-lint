"""
  Copyright 2018 Amazon.com, Inc. or its affiliates. All Rights Reserved.

  Permission is hereby granted, free of charge, to any person obtaining a copy of this
  software and associated documentation files (the "Software"), to deal in the Software
  without restriction, including without limitation the rights to use, copy, modify,
  merge, publish, distribute, sublicense, and/or sell copies of the Software, and to
  permit persons to whom the Software is furnished to do so.

  THE SOFTWARE IS PROVIDED "AS IS", WITHOUT WARRANTY OF ANY KIND, EXPRESS OR IMPLIED,
  INCLUDING BUT NOT LIMITED TO THE WARRANTIES OF MERCHANTABILITY, FITNESS FOR A
  PARTICULAR PURPOSE AND NONINFRINGEMENT. IN NO EVENT SHALL THE AUTHORS OR COPYRIGHT
  HOLDERS BE LIABLE FOR ANY CLAIM, DAMAGES OR OTHER LIABILITY, WHETHER IN AN ACTION
  OF CONTRACT, TORT OR OTHERWISE, ARISING FROM, OUT OF OR IN CONNECTION WITH THE
  SOFTWARE OR THE USE OR OTHER DEALINGS IN THE SOFTWARE.
"""
from cfnlint import RulesCollection, Template, DEFAULT_RULESDIR  # pylint: disable=E0401
import cfnlint.parser  # pylint: disable=E0401
from testlib.testcase import BaseTestCase


class TestTemplate(BaseTestCase):
    """Test Template RulesCollection in cfnlint """
    def setUp(self):
        """ SetUp template object"""
        self.rules = RulesCollection()
        rulesdirs = [DEFAULT_RULESDIR]
        for rulesdir in rulesdirs:
            self.rules.extend(
                RulesCollection.create_from_directory(rulesdir))

    def test_rule_ids_unique(self):
        """Test Rule IDs are Unique"""
        existing_rules = []
        for rule in self.rules:
            self.assertFalse(rule.id in existing_rules)
            existing_rules.append(rule.id)

    def test_success_run(self):
        """ Test Run Logic"""
        filename = 'templates/good/generic.yaml'
        fp = open(filename)
        loader = cfnlint.parser.MarkedLoader(fp.read())
        loader.add_multi_constructor("!", cfnlint.parser.multi_constructor)
        template = loader.get_single_data()
        cfn = Template(template, ['us-east-1'])

        matches = list()
        matches.extend(self.rules.run(filename, cfn, []))
        assert(matches == [])

    def test_fail_run(self):
        """Test failure run"""
        filename = 'templates/bad/generic.yaml'
        fp = open(filename)
        loader = cfnlint.parser.MarkedLoader(fp.read())
        loader.add_multi_constructor("!", cfnlint.parser.multi_constructor)
        template = loader.get_single_data()
        cfn = Template(template, ['us-east-1'])

        matches = list()
        matches.extend(self.rules.run(filename, cfn, []))
<<<<<<< HEAD
        assert(len(matches) == 24)
=======
        assert(len(matches) == 26)
>>>>>>> 513610c7

    def test_fail_sub_properties_run(self):
        """Test failure run"""
        filename = 'templates/bad/properties_onlyone.yaml'
        fp = open(filename)
        loader = cfnlint.parser.MarkedLoader(fp.read())
        loader.add_multi_constructor("!", cfnlint.parser.multi_constructor)
        template = loader.get_single_data()
        cfn = Template(template, ['us-east-1'])

        matches = list()
        matches.extend(self.rules.run(filename, cfn, []))
        assert(len(matches) == 2)<|MERGE_RESOLUTION|>--- conflicted
+++ resolved
@@ -60,11 +60,7 @@
 
         matches = list()
         matches.extend(self.rules.run(filename, cfn, []))
-<<<<<<< HEAD
-        assert(len(matches) == 24)
-=======
-        assert(len(matches) == 26)
->>>>>>> 513610c7
+        assert(len(matches) == 25)
 
     def test_fail_sub_properties_run(self):
         """Test failure run"""
