"""
  Copyright 2019 Amazon.com, Inc. or its affiliates. All Rights Reserved.

  Permission is hereby granted, free of charge, to any person obtaining a copy of this
  software and associated documentation files (the "Software"), to deal in the Software
  without restriction, including without limitation the rights to use, copy, modify,
  merge, publish, distribute, sublicense, and/or sell copies of the Software, and to
  permit persons to whom the Software is furnished to do so.

  THE SOFTWARE IS PROVIDED "AS IS", WITHOUT WARRANTY OF ANY KIND, EXPRESS OR IMPLIED,
  INCLUDING BUT NOT LIMITED TO THE WARRANTIES OF MERCHANTABILITY, FITNESS FOR A
  PARTICULAR PURPOSE AND NONINFRINGEMENT. IN NO EVENT SHALL THE AUTHORS OR COPYRIGHT
  HOLDERS BE LIABLE FOR ANY CLAIM, DAMAGES OR OTHER LIABILITY, WHETHER IN AN ACTION
  OF CONTRACT, TORT OR OTHERWISE, ARISING FROM, OUT OF OR IN CONNECTION WITH THE
  SOFTWARE OR THE USE OR OTHER DEALINGS IN THE SOFTWARE.
"""
import json
import six
import pkg_resources
from testlib.testcase import BaseTestCase


class TestPatchedSpecs(BaseTestCase):
    """Test Patched spec files """
    def setUp(self):
        """ SetUp template object"""

        filename = '../../src/cfnlint/data/CloudSpecs/us-east-1.json'

        filename = pkg_resources.resource_filename(
            __name__,
            filename
        )

        with open(filename) as fp:
            self.spec = json.load(fp)

    def test_resource_type_values(self):
        """Test Resource Type Value"""
        for r_name, r_values in self.spec.get('ResourceTypes').items():
            for p_name, p_values in r_values.get('Properties').items():
                p_value_type = p_values.get('Value', {}).get('ValueType')
                if p_value_type:
                    self.assertIn(p_value_type, self.spec.get('ValueTypes'), 'ResourceType: %s, Property: %s' % (r_name, p_name))
                    # List Value if a singular value is set and the type is List
                    if p_values.get('Type') == 'List':
                        p_list_value_type = p_values.get('Value', {}).get('ListValueType')
                        if p_list_value_type:
                            self.assertIn(p_list_value_type, self.spec.get('ValueTypes'), 'ResourceType: %s, Property: %s' % (r_name, p_name))

    def test_property_type_values(self):
        """Test Property Type Values"""
        def _test_property_type_values(values, r_name, p_name):
            p_value_type = values.get('Value', {}).get('ValueType')
            if p_value_type:
                self.assertIn(p_value_type, self.spec.get('ValueTypes'), 'PropertyType: %s, Property: %s' % (r_name, p_name))
                # List Value if a singular value is set and the type is List
                if values.get('Type') == 'List':
                    p_list_value_type = values.get('Value', {}).get('ListValueType')
                    if p_list_value_type:
                        self.assertIn(p_list_value_type, self.spec.get('ValueTypes'), 'ResourceType: %s, Property: %s' % (r_name, p_name))

        for r_name, r_values in self.spec.get('PropertyTypes').items():
            if r_values.get('Properties') is None:
                _test_property_type_values(r_values, r_name, '')
            else:
                for p_name, p_values in r_values.get('Properties', {}).items():
                    _test_property_type_values(p_values, r_name, p_name)

    def _test_sub_properties(self, resource_name, v_propertyname, v_propertyvalues):
        property_types = self.spec.get('PropertyTypes').keys()
        if 'PrimitiveType' not in v_propertyvalues and 'PrimitiveItemType' not in v_propertyvalues:
            v_propertytype = ''
            if 'ItemType' in v_propertyvalues:
                v_propertytype = v_propertyvalues['ItemType']
            elif 'Type' in v_propertyvalues:
                v_propertytype = v_propertyvalues['Type']

            v_subproperty_type = str.format('{0}.{1}', resource_name, v_propertytype)

            property_exists = False
            if v_subproperty_type in property_types:
                property_exists = True
            elif v_propertytype in property_types:
                # Special: There is a "Tag" Property type that's used as a "CatchAll" mechanism for Tags,
                # If the subproperty is not found, check if it exists with the resource in the property
                property_exists = True

            self.assertEqual(property_exists, True, 'Specified property type {} not found for property {}'.format(v_subproperty_type, v_propertyname))

    def test_sub_properties(self):
        """Test Resource sub-Property definitions"""
        # Test properties from resources
        for v_name, v_values in self.spec.get('ResourceTypes').items():
            v_value_properties = v_values.get('Properties', {})
            for p_name, p_values in v_value_properties.items():
                self._test_sub_properties(v_name, p_name, p_values)

        # Test properties from subproperties
        for v_name, v_values in self.spec.get('PropertyTypes').items():
            # Grab the resource part from the subproperty
            resource_name = v_name.split('.', 1)[0]
            if resource_name:
                v_value_properties = v_values.get('Properties', {})
                if v_value_properties is None:
                    print(v_values)
                    self._test_sub_properties(resource_name, '', v_values)
                else:
                    for p_name, p_values in v_value_properties.items():
                        self._test_sub_properties(resource_name, p_name, p_values)

    def test_property_value_types(self):
        """Test Property Value Types"""
        for v_name, v_values in self.spec.get('ValueTypes').items():
            list_count = 0
            string_count = 0
            for p_name, p_values in v_values.items():
<<<<<<< HEAD
                self.assertIn(p_name, ['Ref', 'GetAtt', 'AllowedValues', 'AllowedPattern', 'AllowedPatternRegex', 'ListMin', 'ListMax', 'JsonMax', 'NumberMax', 'NumberMin'])
=======
                self.assertIn(p_name, ['Ref', 'GetAtt', 'AllowedValues', 'AllowedPattern', 'AllowedPatternRegex', 'ListMin', 'ListMax', 'JsonMax', 'StringMax', 'StringMin'])
>>>>>>> 4a22d2a4
                if p_name in ['ListMin', 'ListMax']:
                    list_count += 1
                if p_name in ['ListMin', 'ListMax']:
                    string_count += 1
                if p_name == 'Ref':
                    self.assertIsInstance(p_values, dict, 'ValueTypes: %s, Type: %s' % (v_name, p_name))
                    for r_name, r_value in p_values.items():
                        self.assertIn(r_name, ['Resources', 'Parameters'], 'ValueTypes: %s, Type: %s, Additional Type: %s' % (v_name, p_name, r_name))
                        self.assertIsInstance(r_value, list, 'ValueTypes: %s, Type: %s, Additional Type: %s' % (v_name, p_name, r_name))
                        if r_name == 'Parameters':
                            for r_list_value in r_value:
                                self.assertIsInstance(r_list_value, six.string_types, 'ValueTypes: %s, Type: %s, Additional Type: %s' % (v_name, p_name, r_name))
                                self.assertIn(r_list_value, self.spec.get('ParameterTypes'), 'ValueTypes: %s, Type: %s, Additional Type: %s' % (v_name, p_name, r_name))
                        elif r_name == 'Resources':
                            for r_list_value in r_value:
                                self.assertIsInstance(r_list_value, six.string_types, 'ValueTypes: %s, Type: %s, Additional Type: %s' % (v_name, p_name, r_name))
                                self.assertIn(r_list_value, self.spec.get('ResourceTypes'), 'ValueTypes: %s, Type: %s, Additional Type: %s' % (v_name, p_name, r_name))

                elif p_name == 'GetAtt':
                    self.assertIsInstance(p_values, dict, 'ValueTypes: %s, Type: %s' % (v_name, p_name))
                    for g_name, g_value in p_values.items():
                        self.assertIsInstance(g_value, six.string_types, 'ValueTypes: %s, Type: %s, Additional Type: %s' % (v_name, p_name, g_name))
                        self.assertIn(g_name, self.spec.get('ResourceTypes'), 'ValueTypes: %s, Type: %s, Additional Type: %s' % (v_name, p_name, g_name))
                        self.assertIn(g_value, self.spec.get('ResourceTypes', {}).get(g_name, {}).get('Attributes', {}), 'ValueTypes: %s, Type: %s, Additional Type: %s' % (v_name, p_name, g_name))
                elif p_name == 'AllowedValues':
                    self.assertIsInstance(p_values, list)
                    for l_value in p_values:
                        self.assertIsInstance(l_value, (six.string_types, six.integer_types), 'ValueTypes: %s, Type: %s' % (v_name, p_name))
            self.assertIn(list_count, [0, 2], 'Both ListMin and ListMax must be specified')
            self.assertIn(string_count, [0, 2], 'Both StringMin and StringMax must be specified')

    def test_parameter_types(self):
        """Test Parameter Types"""
        aws_parameter_types = [
            'AWS::EC2::AvailabilityZone::Name',
            'AWS::EC2::Image::Id', 'AWS::EC2::Instance::Id', 'AWS::EC2::KeyPair::KeyName',
            'AWS::EC2::SecurityGroup::GroupName', 'AWS::EC2::SecurityGroup::Id', 'AWS::EC2::Subnet::Id',
            'AWS::EC2::Volume::Id', 'AWS::EC2::VPC::Id', 'AWS::Route53::HostedZone::Id'
        ]
        valid_types = [
            'String', 'Number', 'List<Number>', 'CommaDelimitedList',
            'AWS::SSM::Parameter::Name', 'AWS::SSM::Parameter::Value<String>',
            'AWS::SSM::Parameter::Value<List<String>>', 'AWS::SSM::Parameter::Value<CommaDelimitedList>',
        ]
        for aws_parameter_type in aws_parameter_types:
            valid_types.append(aws_parameter_type)
            valid_types.append('List<%s>' % aws_parameter_type)
            valid_types.append('AWS::SSM::Parameter::Value<%s>' % aws_parameter_type)
            valid_types.append('AWS::SSM::Parameter::Value<List<%s>>' % aws_parameter_type)

        for v_name, v_values in self.spec.get('ParameterTypes').items():
            self.assertIsInstance(v_values, list, 'Parameter Type: %s' % (v_name))<|MERGE_RESOLUTION|>--- conflicted
+++ resolved
@@ -115,11 +115,8 @@
             list_count = 0
             string_count = 0
             for p_name, p_values in v_values.items():
-<<<<<<< HEAD
                 self.assertIn(p_name, ['Ref', 'GetAtt', 'AllowedValues', 'AllowedPattern', 'AllowedPatternRegex', 'ListMin', 'ListMax', 'JsonMax', 'NumberMax', 'NumberMin'])
-=======
                 self.assertIn(p_name, ['Ref', 'GetAtt', 'AllowedValues', 'AllowedPattern', 'AllowedPatternRegex', 'ListMin', 'ListMax', 'JsonMax', 'StringMax', 'StringMin'])
->>>>>>> 4a22d2a4
                 if p_name in ['ListMin', 'ListMax']:
                     list_count += 1
                 if p_name in ['ListMin', 'ListMax']:
