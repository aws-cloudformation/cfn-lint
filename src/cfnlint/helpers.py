--- conflicted
+++ resolved
@@ -47,12 +47,9 @@
 
     return data
 
+
 RESOURCE_SPECS = {}
-<<<<<<< HEAD
-for reg in REGIONS:
-    RESOURCE_SPECS[reg] = load_resources(filename=('/data/CloudSpecs/%s.json' % reg))
-=======
->>>>>>> 842d8dff
+
 
 def merge_spec(source, destination):
     """ Recursive merge spec dict """
@@ -66,6 +63,7 @@
 
     return destination
 
+
 def override_specs(override_spec_data):
     """ Override Resource Specs """
 
@@ -73,12 +71,15 @@
     for region, spec in RESOURCE_SPECS.items():
         RESOURCE_SPECS[region] = merge_spec(override_spec_data, spec)
 
+
 def initialize_specs():
     """ Reload Resource Specs """
     for reg in REGIONS:
-        RESOURCE_SPECS[reg] = load_resources(filename=("/data/CloudSpecs/%s.json" % reg))
+        RESOURCE_SPECS[reg] = load_resources(filename=('/data/CloudSpecs/%s.json' % reg))
+
 
 initialize_specs()
+
 
 def update_resource_specs():
     """ Update Resource Specs """
