--- conflicted
+++ resolved
@@ -115,21 +115,6 @@
     "us-gov-west-1": ["us-gov-west-1a", "us-gov-west-1b", "us-gov-west-1c"],
     "us-west-1": ["us-west-1a", "us-west-1c"],
     "us-west-2": ["us-west-2a", "us-west-2b", "us-west-2c", "us-west-2d"],
-<<<<<<< HEAD
-    # Isolated regions
-    "us-iso-east-1": ["us-iso-east-1a", "us-iso-east-1b", "us-iso-east-1c"],  # DCA
-    "us-isof-south-1": [
-        "us-isof-south-1a",
-        "us-isof-south-1b",
-        "us-isof-south-1c",
-    ],  # ALE
-    "us-iso-west-1": ["us-iso-west-1a", "us-iso-west-1b", "us-iso-west-1c"],  # APA
-    "us-isob-west-1": ["us-isob-west-1a", "us-isob-west-1b", "us-isob-west-1c"],  # FFZ
-    "us-isob-east-1": ["us-isob-east-1a", "us-isob-east-1b", "us-isob-east-1c"],  # LCK
-    "us-isof-east-1": ["us-isof-east-1a", "us-isof-east-1b", "us-isof-east-1c"],  # LTW
-    "eu-isoe-west-1": ["eu-isoe-west-1a", "eu-isoe-west-1b", "eu-isoe-west-1c"],  # NCL
-=======
-
     # Isolated regions
     "us-iso-east-1": ["us-iso-east-1a", "us-iso-east-1b", "us-iso-east-1c"],
     "us-iso-west-1": ["us-iso-west-1a", "us-iso-west-1b", "us-iso-west-1c"],
@@ -137,7 +122,6 @@
     "us-isof-east-1": ["us-isof-east-1a", "us-isof-east-1b", "us-isof-east-1c"],
     "us-isof-south-1": ["us-isof-south-1a", "us-isof-south-1b", "us-isof-south-1c"],
     "eu-isoe-west-1": ["eu-isoe-west-1a", "eu-isoe-west-1b", "eu-isoe-west-1c"],
->>>>>>> b63e3ba2
 }
 
 REGIONS = list(AVAILABILITY_ZONES.keys())
