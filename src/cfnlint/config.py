--- conflicted
+++ resolved
@@ -501,13 +501,8 @@
 
     @property
     def include_checks(self):
-<<<<<<< HEAD
-        return self._get_argument_value('include_checks', True, True)
-=======
-        """ include_checks """
         results = self._get_argument_value('include_checks', True, True)
         return ['W', 'E'] + results
->>>>>>> f90768da
 
     @property
     def mandatory_checks(self):
