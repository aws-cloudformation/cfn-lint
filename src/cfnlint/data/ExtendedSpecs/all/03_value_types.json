[
  {
    "op": "add",
    "path": "/ValueTypes",
    "value": {
      "AllocationId": {
        "GetAtt": {
          "AWS::EC2::EIP": "AllocationId"
        },
        "Ref": {
          "Parameters": [
            "String"
          ]
        }
      },
      "AmazonMQDeploymentMode": {
        "AllowedValues": [
          "ACTIVE_STANDBY_MULTI_AZ",
          "SINGLE_INSTANCE"
        ]
      },
      "AmazonMQEngineType": {
        "AllowedValues": [
          "ACTIVEMQ"
        ]
      },
      "AmazonMQEngineVersion": {
        "AllowedValues": [
          "ActiveMQ 5.15.0",
          "ActiveMQ 5.15.6",
          "ActiveMQ 5.15.8"
        ]
      },
      "AmazonMQHostInstanceType": {
        "Ref": {
          "Parameters": [
            "String"
          ]
        }
      },
      "ApiGatewatRestApiKeySourceType": {
        "AllowedValues": [
          "AUTHORIZER",
          "HEADER"
        ]
      },
      "ApiGatewayAuthorizerType": {
        "AllowedValues": [
          "COGNITO_USER_POOLS",
          "REQUEST",
          "TOKEN"
        ]
      },
      "ApiGatewayResponeType": {
        "AllowedValues": [
          "ACCESS_DENIED",
          "API_CONFIGURATION_ERROR",
          "AUTHORIZER_FAILURE",
          "AUTHORIZER_CONFIGURATION_ERROR",
          "BAD_REQUEST_PARAMETERS",
          "BAD_REQUEST_BODY",
          "DEFAULT_4XX",
          "DEFAULT_5XX",
          "EXPIRED_TOKEN",
          "INVALID_SIGNATURE",
          "INTEGRATION_FAILURE",
          "INTEGRATION_TIMEOUT",
          "INVALID_API_KEY",
          "MISSING_AUTHENTICATION_TOKEN",
          "QUOTA_EXCEEDED",
          "REQUEST_TOO_LARGE",
          "RESOURCE_NOT_FOUND",
          "THROTTLED",
          "UNAUTHORIZED",
          "UNSUPPORTED_MEDIA_TYPE"
        ]
      },
      "ApiGatewayUsagePlanKeyType": {
        "AllowedValues": [
          "API_KEY"
        ]
      },
      "AppSyncDataSourceType": {
        "AllowedValues": [
          "AMAZON_DYNAMODB",
          "AMAZON_ELASTICSEARCH",
          "AWS_LAMBDA",
          "HTTP",
          "NONE",
          "RELATIONAL_DATABASE"
        ]
      },
      "AppSyncGraphQLApiAuthType": {
        "AllowedValues": [
          "AMAZON_COGNITO_USER_POOLS",
          "API_KEY",
          "AWS_IAM",
          "OPENID_CONNECT"
        ]
      },
      "AppSyncResolverKind": {
        "AllowedValues": [
          "PIPELINE",
          "UNIT"
        ]
      },
      "ApplicationAutoScalingPolicyType": {
        "AllowedValues": [
          "StepScaling",
          "TargetTrackingScaling"
        ]
      },
      "ApplicationAutoScalingPredefinedMetricSpecificationType": {
        "AllowedValues": [
          "ALBRequestCountPerTarget",
          "DynamoDBReadCapacityUtilization",
          "DynamoDBWriteCapacityUtilization",
          "EC2SpotFleetRequestAverageCPUUtilization",
          "EC2SpotFleetRequestAverageNetworkIn",
          "EC2SpotFleetRequestAverageNetworkOut",
          "ECSServiceAverageCPUUtilization",
          "ECSServiceAverageMemoryUtilization",
          "RDSReaderAverageCPUUtilization",
          "RDSReaderAverageDatabaseConnections",
          "SageMakerVariantInvocationsPerInstance"
        ]
      },
      "AutoScalingGroupHealthCheckType": {
        "AllowedValues": [
          "EC2",
          "ELB"
        ]
      },
      "AutoScalingLifecycleHookResult": {
        "AllowedValues": [
          "ABANDON",
          "CONTINUE"
        ]
      },
      "AutoScalingLifecycleTransition": {
        "AllowedValues": [
          "autoscaling:EC2_INSTANCE_LAUNCHING",
          "autoscaling:EC2_INSTANCE_TERMINATING"
        ]
      },
      "AutoScalingPolicyAdjustmentType": {
        "AllowedValues": [
          "ChangeInCapacity",
          "ExactCapacity",
          "PercentChangeInCapacity"
        ]
      },
      "AutoScalingPolicyMetricAggregationType": {
        "AllowedValues": [
          "Average",
          "Maximum",
          "Minimum"
        ]
      },
      "AutoScalingPolicyType": {
        "AllowedValues": [
          "SimpleScaling",
          "StepScaling",
          "TargetTrackingScaling"
        ]
      },
<<<<<<< HEAD
      "BudgetDataBudgetType": {
        "AllowedValues": [
          "COST",
          "RI_COVERAGE",
          "RI_UTILIZATION",
          "USAGE"
        ]
      },
      "BudgetDataTimeUnit": {
        "AllowedValues": [
          "ANNUALLY",
          "DAILY",
          "MONTHLY",
          "QUARTERLY"
        ]
      },
      "BudgetNotificationComparisonOperator": {
        "AllowedValues": [
          "EQUAL_TO",
          "GREATER_THAN",
          "LESS_THAN"
        ]
      },
      "BudgetNotificationNotificationType": {
        "AllowedValues": [
          "ACTUAL",
          "FORECASTED"
        ]
      },
      "BudgetNotificationThresholdType": {
        "AllowedValues": [
          "ABSOLUTE_VALUE",
          "PERCENTAGE"
        ]
      },
      "BudgetSubscriptionType": {
        "AllowedValues": [
          "EMAIL",
          "SNS"
        ]
      },
      "CertificateValidationMethod": {
        "AllowedValues": [
          "DNS",
          "EMAIL"
        ]
=======
      "AvailabilityZone": {
        "GetAtt": {
          "AWS::EC2::Instance": "AvailabilityZone",
          "AWS::EC2::Subnet": "AvailabilityZone",
          "AWS::OpsWorks::Instance": "AvailabilityZone"
        },
        "Ref": {
          "Parameters": [
            "String",
            "AvailabilityZone"
          ]
        }
      },
      "AvailabilityZones": {
        "GetAtt": {
        },
        "Ref": {
          "Parameters": [
            "Strings",
            "AvailabilityZones"
          ]
        }
>>>>>>> deda2ea2
      },
      "CodeDeployApplicationPlatform": {
        "AllowedValues": [
          "ECS",
          "Lambda",
          "Server"
        ]
      },
      "CodeDeployAutoRollbackConfigurationEvents": {
        "AllowedValues": [
          "DEPLOYMENT_FAILURE",
          "DEPLOYMENT_STOP_ON_ALARM",
          "DEPLOYMENT_STOP_ON_REQUEST"
        ]
      },
      "CodeDeployConfigMinimumHealthyHostsType": {
        "AllowedValues": [
          "FLEET_PERCENT",
          "HOST_COUNT"
        ]
      },
      "CodeDeployDeploymentStyleOption": {
        "AllowedValues": [
          "WITH_TRAFFIC_CONTROL",
          "WITHOUT_TRAFFIC_CONTROL"
        ]
      },
      "CodeDeployDeploymentStyleType": {
        "AllowedValues": [
          "BLUE_GREEN",
          "IN_PLACE"
        ]
      },
      "CodeDeployTriggerConfigEvent": {
        "AllowedValues": [
          "DeploymentFailure",
          "DeploymentReady",
          "DeploymentRollback",
          "DeploymentStart",
          "DeploymentStop",
          "DeploymentSuccess",
          "InstanceFailure",
          "InstanceReady",
          "InstanceStart",
          "InstanceSuccess"
        ]
      },
      "CodePipelineActionTypeCategory": {
        "AllowedValues": [
          "Approval",
          "Build",
          "Deploy",
          "Invoke",
          "Source",
          "Test"
        ]
      },
      "CodePipelineConfigurationPropertiesType": {
        "AllowedValues": [
          "Boolean",
          "Number",
          "String"
        ]
      },
      "CodePipelineActionTypeOwner": {
        "AllowedValues": [
          "AWS",
          "Custom",
          "ThirdParty"
        ]
      },
      "CodePipelineArtifactStoreType": {
        "AllowedValues": [
          "S3"
        ]
      },
      "CodePipelineBlockerType": {
        "AllowedValues": [
          "Schedule"
        ]
      },
      "CodePipelineWehbookAuthentication": {
        "AllowedValues": [
          "GITHUB_HMAC",
          "IP",
          "UNAUTHENTICATED"
        ]
      },
      "DmsEndpointEngineName": {
        "AllowedValues": [
          "aurora-postgresql",
          "aurora",
          "azuredb",
          "db2",
          "dynamodb",
          "mariad",
          "mongodb",
          "mysql",
          "oracle",
          "postgres",
          "redshift",
          "s3",
          "sqlserver",
          "sybase"
        ]
      },
      "DmsEndpointSslMode": {
        "AllowedValues": [
          "none",
          "require",
          "verify-ca",
          "verify-full"
        ]
      },
      "DmsEndpointType": {
        "AllowedValues": [
          "source",
          "target"
        ]
      },
      "EC2ScalingPolicyPredifinedMetricSpecificationType": {
        "AllowedValues": [
          "ALBRequestCountPerTarget",
          "ASGAverageCPUUtilization",
          "ASGAverageNetworkIn",
          "ASGAverageNetworkOut"
        ]
      },
      "EbsVolumeType": {
        "AllowedValues": [
          "gp2",
          "io1",
          "sc1",
          "st1",
          "standard"
        ]
      },
      "Ec2InstanceType": {
        "Ref": {
          "Parameters": [
            "String"
          ]
        }
      },
      "GlueConnectionInputType": {
        "AllowedValues": [
          "JDBC",
          "SFTP"
        ]
      },
      "HttpProtocol": {
        "AllowedValues": [
          "http",
          "https"
        ]
      },
      "IamInstanceProfile": {
        "GetAtt": {
        },
        "Ref": {
          "Parameters": [
            "String"
          ],
          "Resources": [
            "AWS::IAM::InstanceProfile"
          ]
        }
      },
      "IamInstanceProfile.Arn": {
        "GetAtt": {
          "AWS::IAM::InstanceProfile": "Arn"
        },
        "Ref": {
          "Parameters": [
            "String"
          ],
          "Resources": [
            "AWS::IAM::InstanceProfile"
          ]
        }
      },
      "IamRole": {
        "GetAtt": {
        },
        "Ref": {
          "Parameters": [
            "String"
          ],
          "Resources": [
            "AWS::IAM::Role"
          ]
        }
      },
      "IamRole.Arn": {
        "GetAtt": {
          "AWS::IAM::Role": "Arn"
        },
        "Ref": {
          "Parameters": [
            "String"
          ],
          "Resources": [
            "AWS::IAM::Role"
          ]
        }
      },
      "IamUser.Arn": {
        "GetAtt": {
          "AWS::IAM::User": "Arn"
        },
        "Ref": {
          "Parameters": [
            "String"
          ]
        }
      },
      "ImageId": {
        "GetAtt": {
        },
        "Ref": {
          "Parameters": [
            "String",
            "ImageId"
          ]
        }
      },
      "KeyPair": {
        "GetAtt": {
        },
        "Ref": {
          "Parameters": [
            "String",
            "KeyPair"
          ]
        }
      },
      "KmsKey.Arn": {
        "GetAtt": {
          "AWS::KMS::Key": "Arn"
        },
        "Ref": {
          "Parameters": [
            "String"
          ]
        }
      },
      "KmsKey.Id": {
        "GetAtt": {
        },
        "Ref": {
          "Parameters": [
            "String"
          ],
          "Resources": [
            "AWS::KMS::Key"
          ]
        }
      },
      "KmsKey.IdOrArn": {
        "GetAtt": {
          "AWS::KMS::Key": "Arn"
        },
        "Ref": {
          "Parameters": [
            "String"
          ],
          "Resources": [
            "AWS::KMS::Key"
          ]
        }
      },
      "LambdaRuntime": {
        "AllowedValues": [
          "dotnetcore1.0",
          "dotnetcore2.0",
          "dotnetcore2.1",
          "go1.x",
          "java8",
          "nodejs",
          "nodejs4.3-edge",
          "nodejs4.3",
          "nodejs6.10",
          "nodejs8.10",
          "provided",
          "python2.7",
          "python3.6",
          "python3.7",
          "ruby2.5"
        ]
      },
      "LaunchConfigurationName": {
        "GetAtt": {
        },
        "Ref": {
          "Parameters": [
            "String"
          ],
          "Resources": [
            "AWS::AutoScaling::LaunchConfiguration"
          ]
        }
      },
      "LoadBalancerName": {
        "GetAtt": {
        },
        "Ref": {
          "Parameters": [
            "String"
          ],
          "Resources": [
            "AWS::ElasticLoadBalancing::LoadBalancer"
          ]
        }
      },
      "LoadBalancerNames": {
        "GetAtt": {
        },
        "Ref": {
          "Parameters": [
            "Strings"
          ]
        }
      },
      "LoadBalancerV2Arn": {
        "GetAtt": {
        },
        "Ref": {
          "Parameters": [
            "String"
          ],
          "Resources": [
            "AWS::ElasticLoadBalancingV2::LoadBalancer"
          ]
        }
      },
      "PlacementGroup": {
        "GetAtt": {
        },
        "Ref": {
          "Parameters": [
            "String"
          ],
          "Resources": [
            "AWS::EC2::PlacementGroup"
          ]
        }
      },
      "PlacementTenancy": {
        "AllowedValues": [
          "dedicated",
          "default"
        ],
        "Ref": {
          "Parameters": [
            "String"
          ]
        }
      },
      "PredicateType": {
        "AllowedValues": [
          "ByteMatch",
          "GeoMatch",
          "IPMatch",
          "RegexMatch",
          "SizeConstraint",
          "SqlInjectionMatch",
          "XssMatch"
        ]
      },
      "PrivateIpAddress": {
        "GetAtt": {
          "AWS::EC2::NetworkInterface": "PrimaryPrivateIpAddress"
        },
        "Ref": {
          "Parameters": [
            "String"
          ]
        }
      },
      "RdsInstanceType": {
        "Ref": {
          "Parameters": [
            "String"
          ]
        }
      },
      "RecordSetFailover": {
        "AllowedValues": [
          "PRIMARY",
          "SECONDARY"
        ]
      },
      "RecordSetGeoContinentCode": {
        "AllowedValues": [
          "AF",
          "AN",
          "AS",
          "EU",
          "NA",
          "OC",
          "SA"
        ]
      },
      "RecordSetType": {
        "AllowedValues": [
          "A",
          "AAAA",
          "CAA",
          "CNAME",
          "MX",
          "NAPTR",
          "NS",
          "PTR",
          "SOA",
          "SPF",
          "SRV",
          "TXT"
        ]
      },
      "RestApiId": {
        "GetAtt": {
        },
        "Ref": {
          "Parameters": [
            "String"
          ],
          "Resources": [
            "AWS::ApiGateway::RestApi"
          ]
        }
      },
      "Route53HealthCheckConfigHealthStatus": {
        "AllowedValues": [
          "Healthy",
          "LastKnownStatus",
          "Unhealthy"
        ]
      },
      "Route53HealthCheckConfigType": {
        "AllowedValues": [
          "CALCULATED",
          "CLOUDWATCH_METRIC",
          "HTTP_STR_MATCH",
          "HTTP",
          "HTTPS_STR_MATCH",
          "HTTPS",
          "TCP"
        ]
      },
      "Route53ResolverEndpointDirection": {
        "AllowedValues": [
          "INBOUND",
          "OUTBOUND"
        ]
      },
      "Route53ResolverRuleType": {
        "AllowedValues": [
          "FORWARD",
          "RECURSIVE",
          "SYSTEM"
        ]
      },
      "S3BucketAccelerationStatus": {
        "AllowedValues": [
          "Enabled",
          "Suspended"
        ]
      },
      "S3BucketAccessControl": {
        "AllowedValues": [
          "AuthenticatedRead",
          "AwsExecRead",
          "BucketOwnerFullControl",
          "BucketOwnerRead",
          "LogDeliveryWrite",
          "Private",
          "PublicRead",
          "PublicReadWrite"
        ]
      },
      "S3BucketSSEAlgorithm": {
        "AllowedValues": [
          "AES256",
          "aws:kms"
        ]
      },
      "S3BucketTopicConfigurationEvent": {
        "AllowedValues": [
          "s3:ObjectCreated:*",
          "s3:ObjectCreated:CompleteMultipartUpload",
          "s3:ObjectCreated:Copy",
          "s3:ObjectCreated:Post",
          "s3:ObjectCreated:Put",
          "s3:ObjectRemoved:*",
          "s3:ObjectRemoved:Delete",
          "s3:ObjectRemoved:DeleteMarkerCreated",
          "s3:ObjectRestore:Completed",
          "s3:ObjectRestore:Post",
          "s3:ReducedRedundancyLostObject"
        ]
      },
      "S3BucketVersioningConfigurationStatus": {
        "AllowedValues": [
          "Enabled",
          "Suspended"
        ]
      },
      "ScalingInstructionPredictiveScalingMaxCapacityBehavior": {
        "AllowedValues": [
          "SetForecastCapacityToMaxCapacity",
          "SetMaxCapacityToForecastCapacity",
          "SetMaxCapacityAboveForecastCapacity"
        ]
      },
      "ScalingInstructionPredictiveScalingMode": {
        "AllowedValues": [
          "ForecastAndScale",
          "ForecastOnly"
        ]
      },
      "ScalingInstructionScalableDimension": {
        "AllowedValues": [
          "autoscaling:autoScalingGroup:DesiredCapacity",
          "ecs:service:DesiredCount",
          "ec2:spot-fleet-request:TargetCapacity",
          "dynamodb:table:ReadCapacityUnits",
          "dynamodb:table:WriteCapacityUnits",
          "dynamodb:index:ReadCapacityUnits",
          "dynamodb:index:WriteCapacityUnits",
          "rds:cluster:ReadReplicaCount"
        ]
      },
      "ScalingInstructionServiceNamespace": {
        "AllowedValues": [
          "autoscaling",
          "dynamodb",
          "ecs",
          "ec2",
          "rds"
        ]
      },
      "ScalingPolicyCustomizedMetricSpecificationStatistic": {
        "AllowedValues": [
          "Average",
          "Minimum",
          "Maximum",
          "SampleCount",
          "Sum"
        ]
      },
      "SecretsManagerTargetType": {
        "AllowedValues": [
          "AWS::RDS::DBCluster",
          "AWS::RDS::DBInstance"
        ]
      },
      "SecurityGroup": {
        "GetAtt": {
        },
        "Ref": {
          "Parameters": [
            "String",
            "SecurityGroupId"
          ],
          "Resources": [
            "AWS::EC2::SecurityGroup"
          ]
        }
      },
      "SecurityGroupId": {
        "GetAtt": {
          "AWS::EC2::SecurityGroup": "GroupId",
          "AWS::EC2::VPC": "DefaultSecurityGroup"
        },
        "Ref": {
          "Parameters": [
            "String",
            "SecurityGroupId"
          ],
          "Resources": [
            "AWS::EC2::SecurityGroup"
          ]
        }
      },
      "SecurityGroupIds": {
        "GetAtt": {
          "AWS::ElasticLoadBalancingV2::LoadBalancer": "SecurityGroups"
        },
        "Ref": {
          "Parameters": [
            "Strings",
            "SecurityGroupIds"
          ]
        }
      },
      "SecurityGroups": {
        "GetAtt": {
        },
        "Ref": {
          "Parameters": [
            "Strings",
            "SecurityGroupIds"
          ],
          "Resources": [
            "AWS::EC2::SecurityGroup"
          ]
        }
      },
      "SesReceiptRuleTlsPolicy": {
        "AllowedValues": [
          "Optional",
          "Require"
        ]
      },
      "SnsSubscriptionProtocol": {
        "AllowedValues": [
          "application",
          "email-json",
          "email",
          "http",
          "https",
          "lambda",
          "sms",
          "sqs"
        ]
      },
      "SsmDocumentName": {
        "GetAtt": {
        },
        "Ref": {
          "Parameters": [
            "String"
          ],
          "Resources": [
            "AWS::SSM::Document"
          ]
        }
      },
      "String": {
        "GetAtt": {
        },
        "Ref": {
          "Parameters": [
            "String"
          ]
        }
      },
      "SubnetId": {
        "GetAtt": {
        },
        "Ref": {
          "Parameters": [
            "String",
            "SubnetId"
          ],
          "Resources": [
            "AWS::EC2::Subnet"
          ]
        }
      },
      "SubnetIds": {
        "GetAtt": {
        },
        "Ref": {
          "Parameters": [
            "Strings",
            "SubnetIds"
          ]
        }
      },
      "TargetGroupArn": {
        "GetAtt": {
        },
        "Ref": {
          "Parameters": [
            "String"
          ],
          "Resources": [
            "AWS::ElasticLoadBalancingV2::TargetGroup"
          ]
        }
      },
      "TargetGroupArns": {
        "GetAtt": {
        },
        "Ref": {
          "Parameters": [
            "Strings"
          ]
        }
      },
      "VpcId": {
        "GetAtt": {
          "AWS::EC2::SecurityGroup": "VpcId",
          "AWS::EC2::Subnet": "VpcId"
        },
        "Ref": {
          "Parameters": [
            "VpcId"
          ],
          "Resources": [
            "AWS::EC2::VPC"
          ]
        }
      },
      "WorkspacePropertyComputeType": {
        "AllowedValues": [
          "GRAPHICS",
          "PERFORMANCE",
          "POWER",
          "STANDARD",
          "VALUE"
        ]
      },
      "WorkspacePropertyRunningMode": {
        "AllowedValues": [
          "ALWAYS_ON",
          "AUTO_STOP"
        ]
      }
    }
  }
]<|MERGE_RESOLUTION|>--- conflicted
+++ resolved
@@ -164,7 +164,29 @@
           "TargetTrackingScaling"
         ]
       },
-<<<<<<< HEAD
+      "AvailabilityZone": {
+        "GetAtt": {
+          "AWS::EC2::Instance": "AvailabilityZone",
+          "AWS::EC2::Subnet": "AvailabilityZone",
+          "AWS::OpsWorks::Instance": "AvailabilityZone"
+        },
+        "Ref": {
+          "Parameters": [
+            "String",
+            "AvailabilityZone"
+          ]
+        }
+      },
+      "AvailabilityZones": {
+        "GetAtt": {
+        },
+        "Ref": {
+          "Parameters": [
+            "Strings",
+            "AvailabilityZones"
+          ]
+        }
+      },
       "BudgetDataBudgetType": {
         "AllowedValues": [
           "COST",
@@ -211,30 +233,6 @@
           "DNS",
           "EMAIL"
         ]
-=======
-      "AvailabilityZone": {
-        "GetAtt": {
-          "AWS::EC2::Instance": "AvailabilityZone",
-          "AWS::EC2::Subnet": "AvailabilityZone",
-          "AWS::OpsWorks::Instance": "AvailabilityZone"
-        },
-        "Ref": {
-          "Parameters": [
-            "String",
-            "AvailabilityZone"
-          ]
-        }
-      },
-      "AvailabilityZones": {
-        "GetAtt": {
-        },
-        "Ref": {
-          "Parameters": [
-            "Strings",
-            "AvailabilityZones"
-          ]
-        }
->>>>>>> deda2ea2
       },
       "CodeDeployApplicationPlatform": {
         "AllowedValues": [
