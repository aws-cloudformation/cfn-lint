--- conflicted
+++ resolved
@@ -1846,18 +1846,17 @@
     }
   },
   {
-<<<<<<< HEAD
-
     "op": "add",
     "path": "/PropertyTypes/AWS::EC2::Instance.Ebs/Properties/Iops/Value",
     "value": {
       "ValueType": "EbsIops"
-=======
+    }
+  },
+  {
     "op": "add",
     "path": "/ResourceTypes/AWS::CodeCommit::Repository/Properties/RepositoryName/Value",
     "value": {
       "ValueType": "CodeCommitRepositoryName"
->>>>>>> 4a22d2a4
     }
   }
 ]