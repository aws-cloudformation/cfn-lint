"""
Copyright Amazon.com, Inc. or its affiliates. All Rights Reserved.
SPDX-License-Identifier: MIT-0
"""
import logging
import os
import sys

from jsonschema.exceptions import ValidationError

import cfnlint.runner
from cfnlint.template import Template
from cfnlint.rules import RulesCollection
import cfnlint.custom_rules
import cfnlint.config
import cfnlint.formatters
import cfnlint.decode
import cfnlint.maintenance
from cfnlint.helpers import REGIONS

LOGGER = logging.getLogger('cfnlint')
DEFAULT_RULESDIR = os.path.join(os.path.dirname(__file__), 'rules')


class CfnLintExitException(Exception):
    """Generic exception used when the cli should exit"""

    def __init__(self, msg=None, exit_code=1):
        if msg is None:
            msg = 'process failed with exit code %s' % exit_code
        super(CfnLintExitException, self).__init__(msg)
        self.exit_code = exit_code


class InvalidRegionException(CfnLintExitException):
    """When an unsupported/invalid region is supplied"""


class UnexpectedRuleException(CfnLintExitException):
    """When processing a rule fails in an unexpected way"""


def run_cli(filename, template, rules, regions, override_spec, build_graph, mandatory_rules=None):
    """Process args and run"""
    template_obj = Template(filename, template, regions)
<<<<<<< HEAD

    custom_matches = cfnlint.custom_rules.check('custom_rule_test.txt', template_obj)
=======
    custom_matches = cfnlint.custom_rules.check('custom_rules.txt', template_obj)
>>>>>>> 42d90db9

    if override_spec:
        cfnlint.helpers.override_specs(override_spec)

    if build_graph:
        template_obj.build_graph()

    return custom_matches + run_checks(filename, template, rules, regions, mandatory_rules)


def get_exit_code(matches):
    """ Determine exit code """
    exit_code = 0
    for match in matches:
        if match.rule.id[0] == 'I':
            exit_code = exit_code | 8
        elif match.rule.id[0] == 'W':
            exit_code = exit_code | 4
        elif match.rule.id[0] == 'E':
            exit_code = exit_code | 2

    return exit_code


def get_formatter(fmt):
    """ Get Formatter"""
    formatter = {}
    if fmt:
        if fmt == 'quiet':
            formatter = cfnlint.formatters.QuietFormatter()
        elif fmt == 'parseable':
            # pylint: disable=bad-option-value
            formatter = cfnlint.formatters.ParseableFormatter()
        elif fmt == 'json':
            formatter = cfnlint.formatters.JsonFormatter()
        elif fmt == 'junit':
            formatter = cfnlint.formatters.JUnitFormatter()
    else:
        formatter = cfnlint.formatters.Formatter()

    return formatter


def get_rules(append_rules, ignore_rules, include_rules, configure_rules=None, include_experimental=False, mandatory_rules=None):
    """Get rules"""
    rules = RulesCollection(ignore_rules, include_rules, configure_rules,
                            include_experimental, mandatory_rules)
    rules_paths = [DEFAULT_RULESDIR] + append_rules
    try:
        for rules_path in rules_paths:
            if rules_path and os.path.isdir(os.path.expanduser(rules_path)):
                rules.create_from_directory(rules_path)
            else:
                rules.create_from_module(rules_path)
    except (OSError, ImportError) as e:
        raise UnexpectedRuleException('Tried to append rules but got an error: %s' % str(e), 1)
    return rules


def configure_logging(debug_logging):
    """ Backwards compatibility for integrators """
    LOGGER.info('Update your integrations to use "cfnlint.config.configure_logging" instead')
    cfnlint.config.configure_logging(debug_logging, False)


def get_args_filenames(cli_args):
    """ Get Template Configuration items and set them as default values"""
    try:
        config = cfnlint.config.ConfigMixIn(cli_args)
    except ValidationError as e:
        LOGGER.error('Error parsing config file: %s', str(e))
        sys.exit(1)

    fmt = config.format
    formatter = get_formatter(fmt)

    if config.update_specs:
        cfnlint.maintenance.update_resource_specs()
        sys.exit(0)

    if config.update_documentation:
        # Get ALL rules (ignore the CLI settings))
        documentation_rules = cfnlint.core.get_rules([], [], ['I', 'E', 'W'], {}, True, [])
        cfnlint.maintenance.update_documentation(documentation_rules)
        sys.exit(0)

    if config.update_iam_policies:
        cfnlint.maintenance.update_iam_policies()
        sys.exit(0)

    if config.listrules:
        rules = cfnlint.core.get_rules(
            config.append_rules,
            config.ignore_checks,
            config.include_checks,
            config.configure_rules,
            config.mandatory_checks,
        )
        print(rules)
        sys.exit(0)

    if not sys.stdin.isatty() and not config.templates:
        return(config, [None], formatter)

    if not config.templates:
        # Not specified, print the help
        config.parser.print_help()
        sys.exit(1)

    return(config, config.templates, formatter)


def get_template_rules(filename, args):
    """ Get Template Configuration items and set them as default values"""

    (template, matches) = cfnlint.decode.decode(filename, args.ignore_bad_template)

    if matches:
        return(template, [], matches)

    args.template_args = template

    rules = cfnlint.core.get_rules(
        args.append_rules,
        args.ignore_checks,
        args.include_checks,
        args.configure_rules,
        args.include_experimental,
        args.mandatory_checks,
    )

    return(template, rules, [])


def run_checks(filename, template, rules, regions, mandatory_rules=None):
    """Run Checks against the template"""
    if regions:
        if not set(regions).issubset(set(REGIONS)):
            unsupported_regions = list(set(regions).difference(set(REGIONS)))
            msg = 'Regions %s are unsupported. Supported regions are %s' % (
                unsupported_regions, REGIONS)
            raise InvalidRegionException(msg, 32)

    matches = []

    runner = cfnlint.runner.Runner(rules, filename, template, regions, mandatory_rules=mandatory_rules)
    matches.extend(runner.transform())
    # Only do rule analysis if Transform was successful
    if not matches:
        try:
            matches.extend(runner.run())
        except Exception as err:  # pylint: disable=W0703
            msg = 'Tried to process rules on file %s but got an error: %s' % (filename, str(err))
            UnexpectedRuleException(msg, 1)
    matches.sort(key=lambda x: (x.filename, x.linenumber, x.rule.id))

    return(matches)<|MERGE_RESOLUTION|>--- conflicted
+++ resolved
@@ -43,12 +43,7 @@
 def run_cli(filename, template, rules, regions, override_spec, build_graph, mandatory_rules=None):
     """Process args and run"""
     template_obj = Template(filename, template, regions)
-<<<<<<< HEAD
-
-    custom_matches = cfnlint.custom_rules.check('custom_rule_test.txt', template_obj)
-=======
     custom_matches = cfnlint.custom_rules.check('custom_rules.txt', template_obj)
->>>>>>> 42d90db9
 
     if override_spec:
         cfnlint.helpers.override_specs(override_spec)
