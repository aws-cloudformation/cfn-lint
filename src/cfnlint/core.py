--- conflicted
+++ resolved
@@ -8,23 +8,14 @@
 
 from jsonschema.exceptions import ValidationError
 
-<<<<<<< HEAD
-import cfnlint.specs
-from cfnlint import Template
-=======
-import cfnlint.runner
 from cfnlint.template import Template
->>>>>>> bdd1bd21
 from cfnlint.rules import RulesCollection
 import cfnlint.config
+import cfnlint.decode
 import cfnlint.formatters
-import cfnlint.decode
 import cfnlint.maintenance
-<<<<<<< HEAD
-from cfnlint.specs import REGIONS
-=======
-from cfnlint.helpers import REGIONS
->>>>>>> bdd1bd21
+import cfnlint.runner
+import cfnlint.specs
 
 LOGGER = logging.getLogger('cfnlint')
 DEFAULT_RULESDIR = os.path.join(os.path.dirname(__file__), 'rules')
@@ -188,10 +179,10 @@
 def run_checks(filename, template, rules, regions, mandatory_rules=None):
     """Run Checks against the template"""
     if regions:
-        if not set(regions).issubset(set(REGIONS)):
-            unsupported_regions = list(set(regions).difference(set(REGIONS)))
+        if not set(regions).issubset(set(cfnlint.specs.REGIONS)):
+            unsupported_regions = list(set(regions).difference(set(cfnlint.specs.REGIONS)))
             msg = 'Regions %s are unsupported. Supported regions are %s' % (
-                unsupported_regions, REGIONS)
+                unsupported_regions, cfnlint.specs.REGIONS)
             raise InvalidRegionException(msg, 32)
 
     matches = []
