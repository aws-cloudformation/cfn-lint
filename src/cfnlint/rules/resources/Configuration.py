"""
Copyright Amazon.com, Inc. or its affiliates. All Rights Reserved.
SPDX-License-Identifier: MIT-0
"""
import six
from cfnlint.helpers import REGISTRY_SCHEMAS
from cfnlint.rules import CloudFormationLintRule
from cfnlint.rules import RuleMatch
import cfnlint.helpers


class Configuration(CloudFormationLintRule):
    """Check Base Resource Configuration"""
    id = 'E3001'
    shortdesc = 'Basic CloudFormation Resource Check'
    description = 'Making sure the basic CloudFormation resources are properly configured'
    source_url = 'https://github.com/aws-cloudformation/cfn-python-lint'
    tags = ['resources']


    def _check_resource(self, cfn, resource_name, resource_values):
        """ Check Resource """

        valid_attributes = [
            'Condition',
            'CreationPolicy',
            'DeletionPolicy',
            'DependsOn',
            'Metadata',
            'Properties',
            'Type',
            'UpdatePolicy',
            'UpdateReplacePolicy',
        ]

        valid_custom_attributes = [
            'Condition',
            'DeletionPolicy',
            'DependsOn',
            'Metadata',
            'Properties',
            'Type',
            'UpdateReplacePolicy',
            'Version',
        ]

        matches = []
        if not isinstance(resource_values, dict):
            message = 'Resource not properly configured at {0}'
            matches.append(RuleMatch(
                ['Resources', resource_name],
                message.format(resource_name)
            ))
            return matches

        # validate condition is a string
        condition = resource_values.get('Condition', '')
        if not isinstance(condition, six.string_types):
            message = 'Condition for resource {0} should be a string'
            matches.append(RuleMatch(
                ['Resources', resource_name, 'Condition'],
                message.format(resource_name)
            ))

        resource_type = resource_values.get('Type', '')
        if not isinstance(resource_type, six.string_types):
            message = 'Type has to be a string at {0}'
            matches.append(RuleMatch(
                ['Resources', resource_name],
                message.format('/'.join(['Resources', resource_name]))
            ))
            return matches

        # Type is valid continue analysis
        if resource_type.startswith('Custom::') or resource_type == 'AWS::CloudFormation::CustomResource':
            check_attributes = valid_custom_attributes
        else:
            check_attributes = valid_attributes

        for property_key, _ in resource_values.items():
            if property_key not in check_attributes:
                message = 'Invalid resource attribute {0} for resource {1}'
                matches.append(RuleMatch(
                    ['Resources', resource_name, property_key],
                    message.format(property_key, resource_name)))

        if not resource_type:
            message = 'Type not defined for resource {0}'
            matches.append(RuleMatch(
                ['Resources', resource_name],
                message.format(resource_name)
            ))
        elif not isinstance(resource_type, six.string_types):
            message = 'Type has to be a string at {0}'
            matches.append(RuleMatch(
                ['Resources', resource_name],
                message.format('/'.join(['Resources', resource_name]))
            ))
        else:
            self.logger.debug('Check resource types by region...')
            for region, specs in cfnlint.helpers.RESOURCE_SPECS.items():
                if region in cfn.regions:
<<<<<<< HEAD
                    if resource_type not in specs['ResourceTypes'] and resource_type not in [s['typeName'] for s in REGISTRY_SCHEMAS]:
                        if not resource_type.startswith(('Custom::', 'AWS::Serverless::')):
=======
                    if resource_type not in specs['ResourceTypes']:
                        if not resource_type.startswith(('Custom::', 'AWS::Serverless::')) and not resource_type.endswith('::MODULE'):
>>>>>>> f90768da
                            message = 'Invalid or unsupported Type {0} for resource {1} in {2}'
                            matches.append(RuleMatch(
                                ['Resources', resource_name, 'Type'],
                                message.format(resource_type, resource_name, region)
                            ))

        if 'Properties' not in resource_values:
            resource_spec = cfnlint.helpers.RESOURCE_SPECS[cfn.regions[0]]
            if resource_type in resource_spec['ResourceTypes']:
                properties_spec = resource_spec['ResourceTypes'][resource_type]['Properties']
                # pylint: disable=len-as-condition
                if len(properties_spec) > 0:
                    required = 0
                    for _, property_spec in properties_spec.items():
                        if property_spec.get('Required', False):
                            required += 1
                    if required > 0:
                        if resource_type == 'AWS::CloudFormation::WaitCondition' and 'CreationPolicy' in resource_values.keys():
                            self.logger.debug('Exception to required properties section as CreationPolicy is defined.')
                        else:
                            message = 'Properties not defined for resource {0}'
                            matches.append(RuleMatch(
                                ['Resources', resource_name],
                                message.format(resource_name)
                            ))

        return matches


    def match(self, cfn):
        matches = []

        resources = cfn.template.get('Resources', {})
        if not isinstance(resources, dict):
            message = 'Resource not properly configured'
            matches.append(RuleMatch(['Resources'], message))
        else:
            for resource_name, resource_values in cfn.template.get('Resources', {}).items():
                self.logger.debug('Validating resource %s base configuration', resource_name)
                matches.extend(self._check_resource(cfn, resource_name, resource_values))

        return matches<|MERGE_RESOLUTION|>--- conflicted
+++ resolved
@@ -100,13 +100,8 @@
             self.logger.debug('Check resource types by region...')
             for region, specs in cfnlint.helpers.RESOURCE_SPECS.items():
                 if region in cfn.regions:
-<<<<<<< HEAD
                     if resource_type not in specs['ResourceTypes'] and resource_type not in [s['typeName'] for s in REGISTRY_SCHEMAS]:
-                        if not resource_type.startswith(('Custom::', 'AWS::Serverless::')):
-=======
-                    if resource_type not in specs['ResourceTypes']:
                         if not resource_type.startswith(('Custom::', 'AWS::Serverless::')) and not resource_type.endswith('::MODULE'):
->>>>>>> f90768da
                             message = 'Invalid or unsupported Type {0} for resource {1} in {2}'
                             matches.append(RuleMatch(
                                 ['Resources', resource_name, 'Type'],
