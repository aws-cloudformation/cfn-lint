"""
  Copyright 2018 Amazon.com, Inc. or its affiliates. All Rights Reserved.

  Permission is hereby granted, free of charge, to any person obtaining a copy of this
  software and associated documentation files (the "Software"), to deal in the Software
  without restriction, including without limitation the rights to use, copy, modify,
  merge, publish, distribute, sublicense, and/or sell copies of the Software, and to
  permit persons to whom the Software is furnished to do so.

  THE SOFTWARE IS PROVIDED "AS IS", WITHOUT WARRANTY OF ANY KIND, EXPRESS OR IMPLIED,
  INCLUDING BUT NOT LIMITED TO THE WARRANTIES OF MERCHANTABILITY, FITNESS FOR A
  PARTICULAR PURPOSE AND NONINFRINGEMENT. IN NO EVENT SHALL THE AUTHORS OR COPYRIGHT
  HOLDERS BE LIABLE FOR ANY CLAIM, DAMAGES OR OTHER LIABILITY, WHETHER IN AN ACTION
  OF CONTRACT, TORT OR OTHERWISE, ARISING FROM, OUT OF OR IN CONNECTION WITH THE
  SOFTWARE OR THE USE OR OTHER DEALINGS IN THE SOFTWARE.
"""
from cfnlint import CloudFormationLintRule
from cfnlint import RuleMatch
import cfnlint.helpers


class Properties(CloudFormationLintRule):
    """Check Base Resource Configuration"""
    id = 'E3002'
    shortdesc = 'Resource properties are valid'
    description = 'Making sure that resources properties ' + \
                  'are propery configured'
    tags = ['base', 'resources']

    def __init__(self):
        self.cfn = {}
        self.resourcetypes = {}
        self.propertytypes = {}
        self.parameternames = {}

    def primitivetypecheck(self, value, primtype, proppath):
        """
            Check primitive types.
            Only check that a primitive type is actual a primitive type:
            - If its JSON let it go
            - If its Conditions check each sub path of the condition
            - If its a object make sure its a valid function and function
            - If its a list raise an error

        """

        matches = list()
        if isinstance(value, dict) and primtype == 'Json':
            return matches
        elif isinstance(value, dict):
            if len(value) == 1:
                for sub_key, sub_value in value.items():
                    if sub_key in cfnlint.helpers.CONDITION_FUNCTIONS:
<<<<<<< HEAD
                        cond_values = self.cfn.get_condition_values(sub_value)
                        for cond_value in cond_values:
                            matches.extend(self.primitivetypecheck(
                                cond_value['Value'], primtype, proppath + cond_value['Path']))
                    elif sub_key not in cfnlint.helpers.FUNCTIONS:
=======
                        # not erroring on bad Ifs but not need to account for it
                        # so the rule doesn't error out
                        if isinstance(sub_value, list):
                            if len(sub_value) == 3:
                                matches.extend(self.primitivetypecheck(
                                    sub_value[1], primtype, proppath + ['Fn::If', 1]))
                                matches.extend(self.primitivetypecheck(
                                    sub_value[2], primtype, proppath + ['Fn::If', 2]))
                    elif sub_key not in ['Fn::Base64', 'Fn::GetAtt', 'Fn::GetAZs', 'Fn::ImportValue',
                                         'Fn::Join', 'Fn::Split', 'Fn::FindInMap', 'Fn::Select', 'Ref',
                                         'Fn::If', 'Fn::Contains', 'Fn::Sub', 'Fn::Cidr']:
>>>>>>> d5e243a0
                        message = 'Property %s has an illegal function %s' % ('/'.join(map(str, proppath)), sub_key)
                        matches.append(RuleMatch(proppath, message))
            else:
                message = 'Property is an object instead of %s at %s' % (primtype, '/'.join(map(str, proppath)))
                matches.append(RuleMatch(proppath, message))
        elif isinstance(value, list):
            message = 'Property should be of type %s not List at %s' % (primtype, '/'.join(map(str, proppath)))
            matches.append(RuleMatch(proppath, message))

        return matches

    def propertycheck(self, text, proptype, parenttype, resourcename, path, root):
        """Check individual properties"""

        parameternames = self.parameternames
        matches = list()
        if root:
            specs = self.resourcetypes
            resourcetype = parenttype
        else:
            specs = self.propertytypes
            resourcetype = str.format('{0}.{1}', parenttype, proptype)
            # Handle tags
            if resourcetype not in specs:
                if proptype in specs:
                    resourcetype = proptype
                else:
                    resourcetype = str.format('{0}.{1}', parenttype, proptype)
            else:
                resourcetype = str.format('{0}.{1}', parenttype, proptype)

        resourcespec = specs[resourcetype].get('Properties', {})
        if text == 'AWS::NoValue':
            return matches
        if not isinstance(text, dict):
            message = 'Expecting an object at %s' % ('/'.join(map(str, path)))
            matches.append(RuleMatch(path, message))
            return matches
        for prop in text:
            proppath = path[:]
            proppath.append(prop)
            if prop not in resourcespec:
                if prop in cfnlint.helpers.CONDITION_FUNCTIONS:
                    cond_values = self.cfn.get_condition_values(text[prop])
                    for cond_value in cond_values:
                        matches.extend(self.propertycheck(
                            cond_value['Value'], proptype, parenttype, resourcename,
                            proppath + cond_value['Path'], root))
                elif prop != 'Metadata':
                    message = 'Invalid Property %s' % ('/'.join(map(str, proppath)))
                    matches.append(RuleMatch(proppath, message))
            else:
                if 'Type' in resourcespec[prop]:
                    if resourcespec[prop]['Type'] == 'List':
                        if 'PrimitiveItemType' not in resourcespec[prop]:
                            if isinstance(text[prop], list):
                                for index, item in enumerate(text[prop]):
                                    arrproppath = proppath[:]
                                    arrproppath.append(index)
                                    matches.extend(self.propertycheck(
                                        item, resourcespec[prop]['ItemType'],
                                        parenttype, resourcename, arrproppath, False))
                            else:
                                message = 'Property {0} should be of type List for resource {1}'
                                matches.append(
                                    RuleMatch(
                                        proppath,
                                        message.format(prop, resourcename)))
                        else:
                            if isinstance(text[prop], list):
                                primtype = resourcespec[prop]['PrimitiveItemType']
                                for index, item in enumerate(text[prop]):
                                    arrproppath = proppath[:]
                                    arrproppath.append(index)
                                    matches.extend(self.primitivetypecheck(item, primtype, arrproppath))
                            elif isinstance(text[prop], dict):
                                if 'Ref' in text[prop]:
                                    ref = text[prop]['Ref']
                                    if ref in parameternames:
                                        if 'Type' in self.cfn.template['Parameters'][ref]:
                                            if not self.cfn.template['Parameters'][ref]['Type'].startswith('List<'):
                                                message = 'Property {0} should be of type List or Parameter should ' \
                                                          'be a list for resource {1}'
                                                matches.append(
                                                    RuleMatch(
                                                        proppath,
                                                        message.format(prop, resourcename)))
                                    else:
                                        message = 'Property {0} should be of type List for resource {1}'
                                        matches.append(
                                            RuleMatch(
                                                proppath,
                                                message.format(prop, resourcename)))
                            else:
                                message = 'Property {0} should be of type List for resource {1}'
                                matches.append(
                                    RuleMatch(
                                        proppath,
                                        message.format(prop, resourcename)))
                    else:
                        if resourcespec[prop]['Type'] not in ['Map']:
                            matches.extend(self.propertycheck(
                                text[prop], resourcespec[prop]['Type'], parenttype,
                                resourcename, proppath, False))
                elif 'PrimitiveType' in resourcespec[prop]:
                    primtype = resourcespec[prop]['PrimitiveType']
                    matches.extend(self.primitivetypecheck(text[prop], primtype, proppath))

        return matches

    def match(self, cfn):
        """Check CloudFormation Properties"""
        matches = list()
        self.cfn = cfn

        resourcespecs = cfnlint.helpers.RESOURCE_SPECS[cfn.regions[0]]
        self.resourcetypes = resourcespecs['ResourceTypes']
        self.propertytypes = resourcespecs['PropertyTypes']
        self.parameternames = self.cfn.get_parameter_names()
        for resourcename, resourcevalue in cfn.get_resources().items():
            if 'Properties' in resourcevalue and 'Type' in resourcevalue:
                resourcetype = resourcevalue.get('Type', None)
                if resourcetype in self.resourcetypes:
                    path = ['Resources', resourcename, 'Properties']
                    matches.extend(self.propertycheck(
                        resourcevalue.get('Properties', {}), '',
                        resourcetype, resourcename, path, True))

        return matches<|MERGE_RESOLUTION|>--- conflicted
+++ resolved
@@ -51,13 +51,6 @@
             if len(value) == 1:
                 for sub_key, sub_value in value.items():
                     if sub_key in cfnlint.helpers.CONDITION_FUNCTIONS:
-<<<<<<< HEAD
-                        cond_values = self.cfn.get_condition_values(sub_value)
-                        for cond_value in cond_values:
-                            matches.extend(self.primitivetypecheck(
-                                cond_value['Value'], primtype, proppath + cond_value['Path']))
-                    elif sub_key not in cfnlint.helpers.FUNCTIONS:
-=======
                         # not erroring on bad Ifs but not need to account for it
                         # so the rule doesn't error out
                         if isinstance(sub_value, list):
@@ -69,7 +62,6 @@
                     elif sub_key not in ['Fn::Base64', 'Fn::GetAtt', 'Fn::GetAZs', 'Fn::ImportValue',
                                          'Fn::Join', 'Fn::Split', 'Fn::FindInMap', 'Fn::Select', 'Ref',
                                          'Fn::If', 'Fn::Contains', 'Fn::Sub', 'Fn::Cidr']:
->>>>>>> d5e243a0
                         message = 'Property %s has an illegal function %s' % ('/'.join(map(str, proppath)), sub_key)
                         matches.append(RuleMatch(proppath, message))
             else:
