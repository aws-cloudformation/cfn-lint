--- conflicted
+++ resolved
@@ -84,58 +84,6 @@
             RuleMatch(path, message.format('/'.join(map(str, path)))))
         return matches
 
-<<<<<<< HEAD
-=======
-    def check_vpc_sg_exclusive_attributes(self, properties, path):
-        """Check Exclusive attributes for VPC Security Group"""
-        matches = list()
-        one_of = [
-            'CidrIp', 'CidrIpv6', 'DestinationPrefixListId',
-            'DestinationSecurityGroupId', 'SourceSecurityGroupId'
-        ]
-
-        count = 0
-        property_error = None
-        for property_name in properties:
-            if property_name in one_of:
-                count += 1
-                property_error = property_name
-
-        if count > 1:
-            path_error = path[:] + [property_error]
-            message = 'Only one of [CidrIp, CidrIpv6, DestinationPrefixListId, ' \
-                      'DestinationSecurityGroupId, SourceSecurityGroupId] ' \
-                      'should be specified for {0}'
-            matches.append(
-                RuleMatch(path_error, message.format('/'.join(map(str, path_error)))))
-
-        return matches
-
-    def check_non_vpc_sg_exclusive_attributes(self, path, properties):
-        """Check non VPC exclusive attributes"""
-
-        matches = list()
-        one_of = [
-            'CidrIp', 'SourceSecurityGroupName'
-        ]
-
-        count = 0
-        property_error = None
-        for property_name in properties:
-            if property_name in one_of:
-                count += 1
-                property_error = property_name
-
-        if count > 1:
-            path_error = path[:] + [property_error]
-            message = 'Only one of [CidrIp, SourceSecurityGroupName] ' \
-                      'should be specified for {0}'
-            matches.append(
-                RuleMatch(path_error, message.format('/'.join(map(str, path_error)))))
-
-        return matches
-
->>>>>>> 783bb4dd
     def check_ingress_rule(self, vpc_id, properties, path, cfn):
         """Check ingress rule"""
 
@@ -206,15 +154,7 @@
             if group_id:
                 vpc_id = 'vpc-1234567'
             else:
-<<<<<<< HEAD
                 vpc_id = None
-=======
-                message = 'GroupId and GroupName shouldn\'t be specified together ' \
-                          'at {0}'
-                matches.append(
-                    RuleMatch(path, message.format('/'.join(map(str, path)))))
-                continue
->>>>>>> 783bb4dd
 
             if properties:
                 path = ['Resources', resource_name, 'Properties']
