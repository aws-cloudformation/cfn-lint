--- conflicted
+++ resolved
@@ -34,14 +34,9 @@
         """Check AZ Values"""
         matches = list()
 
-<<<<<<< HEAD
         if value not in AVAILABILITY_ZONES:
-            message = "Not a valid Availbility Zone {0} at {1}"
+            message = 'Not a valid Availbility Zone {0} at {1}'
             matches.append(RuleMatch(path, message.format(value, ('/'.join(path)))))
-=======
-        message = 'Don\'t hardcode {0} for AvailabilityZones at {1}'
-        matches.append(RuleMatch(path, message.format(value, ('/'.join(path)))))
->>>>>>> 783bb4dd
         return matches
 
     def check_az_ref(self, value, path, parameters, resources):
@@ -59,18 +54,13 @@
             param_type = parameter.get('Type', '')
             if param_type not in allowed_types:
                 param_path = ['Parameters', value, 'Type']
-<<<<<<< HEAD
-                message = "Availability Zone should be of type [{0}] for {1}"
+                message = 'Availability Zone should be of type [{0}] for {1}'
                 matches.append(
                     RuleMatch(
                         param_path,
                         message.format(
                             ', '.join(map(str, allowed_types)),
                             '/'.join(map(str, param_path)))))
-=======
-                message = 'Type for Parameter should be AWS::EC2::AvailabilityZone::Name for {0}'
-                matches.append(RuleMatch(param_path, message.format(('/'.join(param_path)))))
->>>>>>> 783bb4dd
         return matches
 
     def check_cidr_value(self, value, path):
@@ -103,18 +93,13 @@
             parameter_type = parameter.get('Type', None)
             if parameter_type not in allowed_types:
                 param_path = ['Parameters', value]
-<<<<<<< HEAD
-                message = "Security Group Id Parameter should be of type [{0}] for {1}"
+                message = 'Security Group Id Parameter should be of type [{0}] for {1}'
                 matches.append(
                     RuleMatch(
                         param_path,
                         message.format(
                             ', '.join(map(str, allowed_types)),
                             '/'.join(map(str, param_path)))))
-=======
-                message = 'AllowedPattern for Parameter should be specified at {1}. Example "{0}"'
-                matches.append(RuleMatch(param_path, message.format(self.cidr_regex, ('/'.join(param_path)))))
->>>>>>> 783bb4dd
         return matches
 
     def check_vpc_value(self, value, path):
