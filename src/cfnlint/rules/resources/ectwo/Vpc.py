--- conflicted
+++ resolved
@@ -49,23 +49,16 @@
             matches.append(RuleMatch(path, message.format(('/'.join(path)))))
         elif value in parameters:
             parameter = parameters.get(value, {})
-<<<<<<< HEAD
             parameter_type = parameter.get('Type', None)
             if parameter_type not in allowed_types:
                 path_error = ['Parameters', value, 'Type']
-                message = "Security Group Id Parameter should be of type [{0}] for {1}"
+                message = 'Security Group Id Parameter should be of type [{0}] for {1}'
                 matches.append(
                     RuleMatch(
                         path_error,
                         message.format(
                             ', '.join(map(str, allowed_types)),
                             '/'.join(map(str, path_error)))))
-=======
-            allowed_values = parameter.get('AllowedValues', '')
-            if allowed_values != ['default', 'dedicated']:
-                message = 'AllowedValues for Parameter should be default or dedicated for {0}'
-                matches.append(RuleMatch(path, message.format(('/'.join(['Parameters', value])))))
->>>>>>> 783bb4dd
         return matches
 
     def check_cidr_value(self, value, path):
@@ -94,24 +87,16 @@
                     matches.append(RuleMatch(path, message.format(('/'.join(['Parameters', value])))))
         if value in parameters:
             parameter = parameters.get(value, {})
-<<<<<<< HEAD
             parameter_type = parameter.get('Type', None)
             if parameter_type not in allowed_types:
                 path_error = ['Parameters', value, 'Type']
-                message = "Security Group Id Parameter should be of type [{0}] for {1}"
+                message = 'Security Group Id Parameter should be of type [{0}] for {1}'
                 matches.append(
                     RuleMatch(
                         path_error,
                         message.format(
                             ', '.join(map(str, allowed_types)),
                             '/'.join(map(str, path_error)))))
-=======
-            allowed_pattern = parameter.get('AllowedPattern', None)
-            if not allowed_pattern:
-                param_path = ['Parameters', value]
-                message = 'AllowedPattern for Parameter should be specified at {1}. Example "{0}"'
-                matches.append(RuleMatch(param_path, message.format(self.cidr_regex, ('/'.join(param_path)))))
->>>>>>> 783bb4dd
         return matches
 
     def match(self, cfn):
